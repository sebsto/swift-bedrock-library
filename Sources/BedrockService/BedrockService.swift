//===----------------------------------------------------------------------===//
//
// This source file is part of the Swift Foundation Models Playground open source project
//
// Copyright (c) 2025 Amazon.com, Inc. or its affiliates
//                    and the Swift Foundation Models Playground project authors
// Licensed under Apache License v2.0
//
// See LICENSE.txt for license information
// See CONTRIBUTORS.txt for the list of Swift Foundation Models Playground project authors
//
// SPDX-License-Identifier: Apache-2.0
//
//===----------------------------------------------------------------------===//

@preconcurrency import AWSBedrock
@preconcurrency import AWSBedrockRuntime
import AWSClientRuntime
import AwsCommonRuntimeKit
import BedrockTypes
import Foundation
import Logging

public struct BedrockService: Sendable {
    package let region: Region
    package let logger: Logging.Logger
    package let bedrockClient: BedrockClientProtocol
    package let bedrockRuntimeClient: BedrockRuntimeClientProtocol

    // MARK: - Initialization

    /// Initializes a new SwiftBedrock instance
    /// - Parameters:
    ///   - region: The AWS region to use (defaults to .useast1)
    ///   - logger: Optional custom logger instance
    ///   - bedrockClient: Optional custom Bedrock client
    ///   - bedrockRuntimeClient: Optional custom Bedrock Runtime client
    ///   - authentication: The authentication type to use (defaults to .default)
    /// - Throws: Error if client initialization fails
    public init(
        region: Region = .useast1,
        logger: Logging.Logger? = nil,
        bedrockClient: BedrockClientProtocol? = nil,
        bedrockRuntimeClient: BedrockRuntimeClientProtocol? = nil,
<<<<<<< HEAD
        authentication: BedrockAuthenticationType = .default,
=======
        authentication: BedrockAuthentication = .default,
>>>>>>> 51589a10
    ) async throws {
        self.logger = logger ?? BedrockService.createLogger("bedrock.service")
        self.logger.trace(
            "Initializing SwiftBedrock",
            metadata: ["region": .string(region.rawValue)]
        )
        self.region = region

        if bedrockClient != nil {
            self.logger.trace("Using supplied bedrockClient")
            self.bedrockClient = bedrockClient!
        } else {
            self.logger.trace("Creating bedrockClient")
            self.bedrockClient = try await BedrockService.createBedrockClient(
                region: region,
                authentication: authentication,
                logger: self.logger
            )
            self.logger.trace(
                "Created bedrockClient",
                metadata: ["authentication type": "\(authentication)"]
            )
        }
        if bedrockRuntimeClient != nil {
            self.logger.trace("Using supplied bedrockRuntimeClient")
            self.bedrockRuntimeClient = bedrockRuntimeClient!
        } else {
            self.logger.trace("Creating bedrockRuntimeClient")
            self.bedrockRuntimeClient = try await BedrockService.createBedrockRuntimeClient(
                region: region,
                authentication: authentication,
                logger: self.logger
            )
            self.logger.trace(
                "Created bedrockRuntimeClient",
                metadata: ["authentication type": "\(authentication)"]
            )
        }
        self.logger.trace(
            "Initialized SwiftBedrock",
            metadata: ["region": .string(region.rawValue)]
        )
    }

    // MARK: - Private Helpers

    /// Creates Logger using either the loglevel saved as environment variable `BEDROCK_SERVICE_LOG_LEVEL` or with default `.info`
    /// - Parameter name: The name/label for the logger
    /// - Returns: Configured Logger instance
    static private func createLogger(_ name: String) -> Logging.Logger {
        var logger: Logging.Logger = Logger(label: name)
        logger.logLevel =
            ProcessInfo.processInfo.environment["BEDROCK_SERVICE_LOG_LEVEL"].flatMap {
                Logger.Level(rawValue: $0.lowercased())
            } ?? .info
        return logger
    }

    /// Creates a BedrockClient
    /// - Parameters:
    ///   - region: The AWS region to configure the client for
    ///   - authentication: The authentication type to use
    /// - Returns: Configured BedrockClientProtocol instance
    /// - Throws: Error if client creation fails
    static private func createBedrockClient(
        region: Region,
<<<<<<< HEAD
        authentication: BedrockAuthenticationType,
=======
        authentication: BedrockAuthentication,
>>>>>>> 51589a10
        logger: Logging.Logger
    ) async throws
        -> BedrockClientProtocol
    {
        let config = try await BedrockClient.BedrockClientConfiguration(
            region: region.rawValue
        )
<<<<<<< HEAD
        if let awsCredentialIdentityResolver = try? await getAWSCredentialIdentityResolver(
            authentication: authentication,
=======
        if let awsCredentialIdentityResolver = try? await authentication.getAWSCredentialIdentityResolver(
>>>>>>> 51589a10
            logger: logger
        ) {
            config.awsCredentialIdentityResolver = awsCredentialIdentityResolver
        }
        return BedrockClient(config: config)
    }

    /// Creates a BedrockRuntimeClient
    /// - Parameters:
    ///   - region: The AWS region to configure the client for
    ///   - authentication: The authentication type to use
    /// - Returns: Configured BedrockRuntimeClientProtocol instance
    /// - Throws: Error if client creation fails
    static private func createBedrockRuntimeClient(
        region: Region,
<<<<<<< HEAD
        authentication: BedrockAuthenticationType,
=======
        authentication: BedrockAuthentication,
>>>>>>> 51589a10
        logger: Logging.Logger
    )
        async throws
        -> BedrockRuntimeClientProtocol
    {
        let config =
            try await BedrockRuntimeClient.BedrockRuntimeClientConfiguration(
                region: region.rawValue
            )
<<<<<<< HEAD
        if let awsCredentialIdentityResolver = try? await getAWSCredentialIdentityResolver(
            authentication: authentication,
=======
        if let awsCredentialIdentityResolver = try? await authentication.getAWSCredentialIdentityResolver(
>>>>>>> 51589a10
            logger: logger
        ) {
            config.awsCredentialIdentityResolver = awsCredentialIdentityResolver
        }
        return BedrockRuntimeClient(config: config)
    }

    func handleCommonError(_ error: Error, context: String) throws {
        if let commonError = error as? CommonRunTimeError {
            logger.trace("CommonRunTimeError while \(context)", metadata: ["error": "\(error)"])
            switch commonError {
            case .crtError(let crtError):
                switch crtError.code {
                case 6153:
                    throw BedrockServiceError.authenticationFailed(
                        "No valid credentials found: \(crtError.message)"
                    )
                case 6170:
                    throw BedrockServiceError.authenticationFailed(
                        "AWS SSO token expired: \(crtError.message)"
                    )
                default:
                    throw BedrockServiceError.authenticationFailed(
                        "Authentication failed: \(crtError.message)"
                    )
                }
            }
        } else {
            logger.trace("Error while \(context)", metadata: ["error": "\(error)"])
            throw error
        }
    }

    // MARK: Public Methods

    /// Lists all available foundation models from Amazon Bedrock
    /// - Throws: BedrockServiceError.invalidResponse
    /// - Returns: An array of ModelSummary objects containing details about each available model
    public func listModels() async throws -> [ModelSummary] {
        logger.trace("Fetching foundation models")
        do {
            let response = try await bedrockClient.listFoundationModels(
                input: ListFoundationModelsInput()
            )
            guard let models = response.modelSummaries else {
                logger.trace("Failed to extract modelSummaries from response")
                throw BedrockServiceError.invalidSDKResponse(
                    "Something went wrong while extracting the modelSummaries from the response."
                )
            }
            var modelsInfo: [ModelSummary] = []
            modelsInfo = try models.compactMap { (sdkModelSummary) -> ModelSummary? in
                try ModelSummary.getModelSummary(from: sdkModelSummary)
            }
            logger.trace(
                "Fetched foundation models",
                metadata: [
                    "models.count": "\(modelsInfo.count)",
                    "models.content": .string(String(describing: modelsInfo)),
                ]
            )
            return modelsInfo
        } catch {
            try handleCommonError(error, context: "listing foundation models")
            throw BedrockServiceError.unknownError("\(error)")  // FIXME: handleCommonError will always throw
        }
    }
}<|MERGE_RESOLUTION|>--- conflicted
+++ resolved
@@ -42,11 +42,7 @@
         logger: Logging.Logger? = nil,
         bedrockClient: BedrockClientProtocol? = nil,
         bedrockRuntimeClient: BedrockRuntimeClientProtocol? = nil,
-<<<<<<< HEAD
-        authentication: BedrockAuthenticationType = .default,
-=======
         authentication: BedrockAuthentication = .default,
->>>>>>> 51589a10
     ) async throws {
         self.logger = logger ?? BedrockService.createLogger("bedrock.service")
         self.logger.trace(
@@ -113,11 +109,7 @@
     /// - Throws: Error if client creation fails
     static private func createBedrockClient(
         region: Region,
-<<<<<<< HEAD
-        authentication: BedrockAuthenticationType,
-=======
         authentication: BedrockAuthentication,
->>>>>>> 51589a10
         logger: Logging.Logger
     ) async throws
         -> BedrockClientProtocol
@@ -125,12 +117,7 @@
         let config = try await BedrockClient.BedrockClientConfiguration(
             region: region.rawValue
         )
-<<<<<<< HEAD
-        if let awsCredentialIdentityResolver = try? await getAWSCredentialIdentityResolver(
-            authentication: authentication,
-=======
         if let awsCredentialIdentityResolver = try? await authentication.getAWSCredentialIdentityResolver(
->>>>>>> 51589a10
             logger: logger
         ) {
             config.awsCredentialIdentityResolver = awsCredentialIdentityResolver
@@ -146,11 +133,7 @@
     /// - Throws: Error if client creation fails
     static private func createBedrockRuntimeClient(
         region: Region,
-<<<<<<< HEAD
-        authentication: BedrockAuthenticationType,
-=======
         authentication: BedrockAuthentication,
->>>>>>> 51589a10
         logger: Logging.Logger
     )
         async throws
@@ -160,12 +143,7 @@
             try await BedrockRuntimeClient.BedrockRuntimeClientConfiguration(
                 region: region.rawValue
             )
-<<<<<<< HEAD
-        if let awsCredentialIdentityResolver = try? await getAWSCredentialIdentityResolver(
-            authentication: authentication,
-=======
         if let awsCredentialIdentityResolver = try? await authentication.getAWSCredentialIdentityResolver(
->>>>>>> 51589a10
             logger: logger
         ) {
             config.awsCredentialIdentityResolver = awsCredentialIdentityResolver
