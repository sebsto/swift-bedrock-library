//===----------------------------------------------------------------------===//
//
// This source file is part of the Swift Foundation Models Playground open source project
//
// Copyright (c) 2025 Amazon.com, Inc. or its affiliates
//                    and the Swift Foundation Models Playground project authors
// Licensed under Apache License v2.0
//
// See LICENSE.txt for license information
// See CONTRIBUTORS.txt for the list of Swift Foundation Models Playground project authors
//
// SPDX-License-Identifier: Apache-2.0
//
//===----------------------------------------------------------------------===//

import AwsCommonRuntimeKit
import Testing

@testable import BedrockService
@testable import BedrockTypes

// MARK: authentication
extension BedrockServiceTests {

    @Test(
        "Authentication: AuthenticationType struct does not leak credentials",
        arguments: [
<<<<<<< HEAD
            BedrockAuthenticationType.static(
=======
            BedrockAuthentication.static(
>>>>>>> 51589a10
                accessKey: "MY_ACCESS_KEY",
                secretKey: "MY_SECRET_KEY",
                sessionToken: "MY_SECRET_SESSION_TOKEN"
            ),
<<<<<<< HEAD
            BedrockAuthenticationType.webIdentity(
=======
            BedrockAuthentication.webIdentity(
>>>>>>> 51589a10
                token: "MY_SECRET_JWT_TOKEN",
                roleARN: "MY_ROLE_ARN",
                region: .useast1,
                notification: {}
            ),
        ]
    )
<<<<<<< HEAD
    func authNoLeaks(auth: BedrockAuthenticationType) {
=======
    func authNoLeaks(auth: BedrockAuthentication) {
>>>>>>> 51589a10
        //given the auth in paramaters

        //when
        let str = String(describing: auth)

        // then
        #expect(!str.contains("SECRET"))

        //when
        let str2 = "\(auth)"  // is it different than String(describing:) ?

        // then
        #expect(!str2.contains("SECRET"))
    }

    // Only works when SSO is actually expired
    // @Test("Authentication Error: SSO expired")
    // func authErrorSSOExpired() async throws {
    //     await #expect(throws: BedrockServiceError.self) {
    //         let bedrock = try await BedrockService(useSSO: true)
    //         let _ = try await bedrock.listModels()
    //     }
    // }
}<|MERGE_RESOLUTION|>--- conflicted
+++ resolved
@@ -25,20 +25,12 @@
     @Test(
         "Authentication: AuthenticationType struct does not leak credentials",
         arguments: [
-<<<<<<< HEAD
-            BedrockAuthenticationType.static(
-=======
             BedrockAuthentication.static(
->>>>>>> 51589a10
                 accessKey: "MY_ACCESS_KEY",
                 secretKey: "MY_SECRET_KEY",
                 sessionToken: "MY_SECRET_SESSION_TOKEN"
             ),
-<<<<<<< HEAD
-            BedrockAuthenticationType.webIdentity(
-=======
             BedrockAuthentication.webIdentity(
->>>>>>> 51589a10
                 token: "MY_SECRET_JWT_TOKEN",
                 roleARN: "MY_ROLE_ARN",
                 region: .useast1,
@@ -46,11 +38,7 @@
             ),
         ]
     )
-<<<<<<< HEAD
-    func authNoLeaks(auth: BedrockAuthenticationType) {
-=======
     func authNoLeaks(auth: BedrockAuthentication) {
->>>>>>> 51589a10
         //given the auth in paramaters
 
         //when
