//===----------------------------------------------------------------------===//
//
// This source file is part of the Swift Foundation Models Playground open source project
//
// Copyright (c) 2025 Amazon.com, Inc. or its affiliates
//                    and the Swift Foundation Models Playground project authors
// Licensed under Apache License v2.0
//
// See LICENSE.txt for license information
// See CONTRIBUTORS.txt for the list of Swift Foundation Models Playground project authors
//
// SPDX-License-Identifier: Apache-2.0
//
//===----------------------------------------------------------------------===//

@preconcurrency import AWSBedrockRuntime
import AWSClientRuntime
import AWSSDKIdentity
import BedrockService
import BedrockTypes
import Foundation

public struct MockBedrockRuntimeClient: BedrockRuntimeClientProtocol {
    public init() {}

    // MARK: converseStream
    public func converseStream(input: ConverseStreamInput) async throws -> ConverseStreamOutput {

        guard let messages = input.messages,
            let content = messages.last?.content?.last
        else {
            throw AWSBedrockRuntime.ValidationException(message: "Missing required message content")
        }

        var stream: AsyncThrowingStream<BedrockRuntimeClientTypes.ConverseStreamOutput, Error>

        switch content {
        case .text(let prompt):
            if prompt == "Use tool",
                input.toolConfig?.tools != nil
            {
                stream = getToolUseStream(for: "toolname")
            } else {
                stream = getTextStream(prompt)
            }
        case .toolresult(let block):
            let toolUseId = block.toolUseId ?? "not found"
            stream = getTextStream("Tool result received for toolUseId: \(toolUseId)")
        // "Hello, your prompt was: Tool result received for toolUseId: \(toolUseId)"
        case .image(_):
            stream = getTextStream("Image received")
        case .document(_):
            stream = getTextStream("Document received")
        case .video(_):
            stream = getTextStream("Video received")
        default:
            throw AWSBedrockRuntime.ValidationException(
                message: "Malformed input request, please reformat your input and try again."
            )
        }
        return ConverseStreamOutput(stream: stream)
    }

    // returns "Hello, your prompt was: \(textPrompt)"
    private func getTextStream(
        _ textPrompt: String = "Streaming Text"
    ) -> AsyncThrowingStream<BedrockRuntimeClientTypes.ConverseStreamOutput, Error> {
        AsyncThrowingStream<BedrockRuntimeClientTypes.ConverseStreamOutput, Error> { continuation in
            // Message start
            let messageStartEvent = BedrockRuntimeClientTypes.MessageStartEvent(
                role: .assistant
            )
            continuation.yield(.messagestart(messageStartEvent))

            // Content block start
            let contentBlockStartEvent = BedrockRuntimeClientTypes.ContentBlockStartEvent(
                contentBlockIndex: 0,
                start: nil
            )
            continuation.yield(.contentblockstart(contentBlockStartEvent))

            // Content block delta (first part)
            let contentBlockDelta1 = BedrockRuntimeClientTypes.ContentBlockDelta.text(
                "Hello, "
            )
            let contentBlockDeltaEvent1 = BedrockRuntimeClientTypes.ContentBlockDeltaEvent(
                contentBlockIndex: 0,
                delta: contentBlockDelta1
            )
            continuation.yield(.contentblockdelta(contentBlockDeltaEvent1))

            // Content block delta (second part)
            let contentBlockDelta2 = BedrockRuntimeClientTypes.ContentBlockDelta.text(
                "your prompt "
            )
            let contentBlockDeltaEvent2 = BedrockRuntimeClientTypes.ContentBlockDeltaEvent(
                contentBlockIndex: 0,
                delta: contentBlockDelta2
            )
            continuation.yield(.contentblockdelta(contentBlockDeltaEvent2))

            // Content block delta (third part)
            let contentBlockDelta3 = BedrockRuntimeClientTypes.ContentBlockDelta.text(
                "was: "
            )
            let contentBlockDeltaEvent3 = BedrockRuntimeClientTypes.ContentBlockDeltaEvent(
                contentBlockIndex: 0,
                delta: contentBlockDelta3
            )
            continuation.yield(.contentblockdelta(contentBlockDeltaEvent3))

            // Content block delta (third part)
            let contentBlockDelta4 = BedrockRuntimeClientTypes.ContentBlockDelta.text(
                textPrompt
            )
            let contentBlockDeltaEvent4 = BedrockRuntimeClientTypes.ContentBlockDeltaEvent(
                contentBlockIndex: 0,
                delta: contentBlockDelta4
            )
            continuation.yield(.contentblockdelta(contentBlockDeltaEvent4))

            // Content block stop
            let contentBlockStopEvent = BedrockRuntimeClientTypes.ContentBlockStopEvent(
                contentBlockIndex: 0
            )
            continuation.yield(.contentblockstop(contentBlockStopEvent))

            // Message stop
            let messageStopEvent = BedrockRuntimeClientTypes.MessageStopEvent(
                additionalModelResponseFields: nil,
                stopReason: nil
            )
            continuation.yield(.messagestop(messageStopEvent))

            continuation.finish()
        }
    }

    private func getToolUseStream(
        for toolName: String
    ) -> AsyncThrowingStream<BedrockRuntimeClientTypes.ConverseStreamOutput, Error> {
        AsyncThrowingStream<BedrockRuntimeClientTypes.ConverseStreamOutput, Error> { continuation in
            // Message start
            let messageStartEvent = BedrockRuntimeClientTypes.MessageStartEvent(
                role: .assistant
            )
            continuation.yield(.messagestart(messageStartEvent))

            // Content block start
            let contentBlockStartEvent = BedrockRuntimeClientTypes.ContentBlockStartEvent(
                contentBlockIndex: 0,
                start: .tooluse(BedrockRuntimeClientTypes.ToolUseBlockStart(name: toolName, toolUseId: "tooluseid"))
            )
            continuation.yield(.contentblockstart(contentBlockStartEvent))

            // Content block delta
            let contentBlockDelta = BedrockRuntimeClientTypes.ContentBlockDelta.tooluse(
                BedrockRuntimeClientTypes.ToolUseBlockDelta(input: "tooluseinput")
            )
            let contentBlockDeltaEvent = BedrockRuntimeClientTypes.ContentBlockDeltaEvent(
                contentBlockIndex: 0,
                delta: contentBlockDelta
            )
            continuation.yield(.contentblockdelta(contentBlockDeltaEvent))

            // Content block stop
            let contentBlockStopEvent = BedrockRuntimeClientTypes.ContentBlockStopEvent(
                contentBlockIndex: 0
            )
            continuation.yield(.contentblockstop(contentBlockStopEvent))

            // Message stop
            let messageStopEvent = BedrockRuntimeClientTypes.MessageStopEvent(
                additionalModelResponseFields: nil,
                stopReason: nil
            )
            continuation.yield(.messagestop(messageStopEvent))

            continuation.finish()
        }
    }

    // MARK: converse
    public func converse(input: ConverseInput) async throws -> ConverseOutput {
        guard let messages = input.messages,
            let content = messages.last?.content?.last
        else {
            throw AWSBedrockRuntime.ValidationException(message: "Missing required message content")
        }
<<<<<<< HEAD

        var replyContent: [BedrockRuntimeClientTypes.ContentBlock] = []
        guard let modelId = input.modelId else {
            throw AWSBedrockRuntime.ValidationException(message: "Missing required modelId")
        }
        if modelId == "us.anthropic.claude-3-7-sonnet-20250219-v1:0" {
            replyContent.append(
                .reasoningcontent(
                    .reasoningtext(
                        BedrockRuntimeClientTypes.ReasoningTextBlock(
                            signature: "reasoning signature",
                            text: "reasoning text"
                        )
                    )
                )
            )
        }
=======
        var message: BedrockRuntimeClientTypes.Message

>>>>>>> 98d28f11
        switch content {
        case .text(let prompt):
            if prompt == "Use tool", let _ = input.toolConfig?.tools {
                let toolInputJson = JSON(["code": "abc"])
                let toolInput = try? toolInputJson.toDocument()
                replyContent.append(
                    .tooluse(
                        BedrockRuntimeClientTypes.ToolUseBlock(
                            input: toolInput,
                            name: "toolName",
                            toolUseId: "toolId"
                        )
                    )
                )
                let message = BedrockRuntimeClientTypes.Message(
                    content: replyContent,
                    role: .assistant
                )
                return ConverseOutput(output: .message(message))
            }
            replyContent.append(
                .text("Your prompt was: \(prompt)")
            )
        case .toolresult(_):
            replyContent.append(.text("Tool result received"))
        case .image(_):
            replyContent.append(.text("Image received"))
        case .document(_):
            replyContent.append(.text("Document received"))
        default:
            throw AWSBedrockRuntime.ValidationException(
                message: "Malformed input request, please reformat your input and try again."
            )
        }
        return ConverseOutput(
            output: .message(
                BedrockRuntimeClientTypes.Message(
                    content: replyContent,
                    role: .assistant
                )
            )
        )
    }

    // MARK: invokeModel

    public func invokeModel(input: InvokeModelInput) async throws -> InvokeModelOutput {
        guard let modelId = input.modelId else {
            throw AWSBedrockRuntime.ValidationException(
                message: "Malformed input request, please reformat your input and try again."
            )
        }
        guard let inputBody = input.body else {
            throw AWSBedrockRuntime.ValidationException(
                message: "Malformed input request, please reformat your input and try again."
            )
        }
        let model: BedrockModel = BedrockModel(rawValue: modelId)!

        switch model.modality.getName() {
        case "Amazon Image Generation":
            return InvokeModelOutput(body: try getImageGeneration(body: inputBody))
        case "Nova Text Generation":
            return InvokeModelOutput(body: try invokeNovaModel(body: inputBody))
        case "Titan Text Generation":
            return InvokeModelOutput(body: try invokeTitanModel(body: inputBody))
        case "Anthropic Text Generation":
            return InvokeModelOutput(body: try invokeAnthropicModel(body: inputBody))
        default:
            throw AWSBedrockRuntime.ValidationException(
                message: "Malformed input request, please reformat your input and try again."
            )
        }
    }

    private func getImageGeneration(body: Data) throws -> Data {
        guard
            let json: [String: Any] = try? JSONSerialization.jsonObject(
                with: body,
                options: []
            )
                as? [String: Any],
            let imageGenerationConfig = json["imageGenerationConfig"] as? [String: Any]
        else {
            throw AWSBedrockRuntime.ValidationException(
                message: "Malformed input request, please reformat your input and try again."
            )
        }
        let nrOfImages = imageGenerationConfig["numberOfImages"] as? Int ?? 1
        let mockBase64Image =
            "iVBORw0KGgoAAAANSUhEUgAAAAEAAAABCAQAAAC1HAwCAAAAC0lEQVR42mNkYAAAAAYAAjCB0C8AAAAASUVORK5CYII="
        let imageArray = Array(repeating: "\"\(mockBase64Image)\"", count: nrOfImages)
        return """
            {
                "images": [
                    \(imageArray.joined(separator: ",\n                "))
                ]
            }
            """.data(using: .utf8)!
    }

    private func invokeNovaModel(body: Data) throws -> Data? {
        guard
            let json: [String: Any] = try? JSONSerialization.jsonObject(
                with: body,
                options: []
            )
                as? [String: Any]
        else {
            throw AWSBedrockRuntime.ValidationException(
                message: "Malformed input request, please reformat your input and try again."
            )
        }
        if let messages = json["messages"] as? [[String: Any]],
            let firstMessage = messages.first,
            let content = firstMessage["content"] as? [[String: Any]],
            let firstContent = content.first,
            let inputText = firstContent["text"] as? String
        {
            return """
                {
                    "output":{
                        "message":{
                            "content":[
                                {"text":"This is the textcompletion for: \(inputText)"}
                            ],
                            "role":"assistant"
                        }},
                    "stopReason":"end_turn",
                    "usage":{
                        "inputTokens":5,
                        "outputTokens":244,
                        "totalTokens":249,
                        "cacheReadInputTokenCount":0,
                        "cacheWriteInputTokenCount":0
                    }
                }
                """.data(using: .utf8)!
        } else {
            throw AWSBedrockRuntime.ValidationException(
                message: "Malformed input request, please reformat your input and try again."
            )
        }
    }

    private func invokeTitanModel(body: Data) throws -> Data? {
        guard
            let json: [String: Any] = try? JSONSerialization.jsonObject(
                with: body,
                options: []
            )
                as? [String: Any]
        else {
            throw AWSBedrockRuntime.ValidationException(
                message: "Hier is het)"
                    // message: "Malformed input request, please reformat your input and try again."
            )
        }
        if let inputText = json["inputText"] as? String {
            return """
                {
                    "inputTextTokenCount":5,
                    "results":[
                        {
                            "tokenCount":105,
                            "outputText":"This is the textcompletion for: \(inputText)",
                            "completionReason":"FINISH"
                            }
                    ]
                }
                """.data(using: .utf8)!
        } else {
            throw AWSBedrockRuntime.ValidationException(
                message: "Malformed input request, please reformat your input and try again."
            )
        }
    }

    private func invokeAnthropicModel(body: Data) throws -> Data? {
        guard
            let json: [String: Any] = try? JSONSerialization.jsonObject(
                with: body,
                options: []
            )
                as? [String: Any]
        else {
            throw AWSBedrockRuntime.ValidationException(
                message: "Malformed input request, please reformat your input and try again."
            )
        }
        if let messages = json["messages"] as? [[String: Any]],
            let firstMessage = messages.first,
            let content = firstMessage["content"] as? [[String: Any]],
            let firstContent = content.first,
            let inputText = firstContent["text"] as? String
        {
            return """
                {
                    "id":"msg_bdrk_0146cw8Wd6Dn8WZiQWeF6TEj",
                    "type":"message",
                    "role":"assistant",
                    "model":"claude-3-haiku-20240307",
                    "content":[
                        {
                            "type":"text",
                            "text":"This is the textcompletion for: \(inputText)"
                        }],
                    "stop_reason":"max_tokens",
                    "stop_sequence":null,
                    "usage":{
                        "input_tokens":12,
                        "output_tokens":100}
                }
                """.data(using: .utf8)!
        } else {
            throw AWSBedrockRuntime.ValidationException(
                message: "Malformed input request, please reformat your input and try again."
            )
        }
    }
}<|MERGE_RESOLUTION|>--- conflicted
+++ resolved
@@ -187,7 +187,6 @@
         else {
             throw AWSBedrockRuntime.ValidationException(message: "Missing required message content")
         }
-<<<<<<< HEAD
 
         var replyContent: [BedrockRuntimeClientTypes.ContentBlock] = []
         guard let modelId = input.modelId else {
@@ -205,10 +204,6 @@
                 )
             )
         }
-=======
-        var message: BedrockRuntimeClientTypes.Message
-
->>>>>>> 98d28f11
         switch content {
         case .text(let prompt):
             if prompt == "Use tool", let _ = input.toolConfig?.tools {
